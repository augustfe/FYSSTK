--- conflicted
+++ resolved
@@ -14,7 +14,7 @@
 \usepackage{caption}
 \usepackage{subcaption}
 \usepackage{minted}
-<<<<<<< HEAD
+
 % \usepackage{longbibliography}
 
 \bibliographystyle{apalike}
@@ -23,11 +23,7 @@
 
 \title{Regression analysis and resampling methods applied to the Franke's Function}
 \author{Femtehjell, Hoel, Otterlei and Steeneveldt}
-=======
 
-\title{FYS-STK3155 Project 1}
-\author{Femtehjell, Et Vegard, hjort er hjort}
->>>>>>> b7ab2e5c
 \date{September 2023}
 
 % Sample for adding code to text:
